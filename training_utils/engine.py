'''
Author: Wojciech Fedorko
Collaborators: Julian Ding, Abhishek Kajal
'''

# ======================== UNUSED IMPORTS (currently) =======================
import copy
import re

import numpy as np
from statistics import mean

import sklearn
from sklearn.metrics import roc_curve

import shutil

from torch.autograd import Variable
# ===========================================================================

# ======================== TEST IMPORTS =====================================
import collections
import sys
# ===========================================================================

import torch
from torch import optim
import torch.nn as nn
from torch.utils.data import DataLoader
from torch.utils.data.sampler import SubsetRandomSampler

import os
import time

from iotools.data_handling import WCH5Dataset
from utils.notebook_utils import CSVData
from utils.plot_utils import plot_confusion_matrix


class Engine:
    """The training engine 
    
    Performs training and evaluation
    """

    def __init__(self, model, config):
        self.model = model
<<<<<<< HEAD
        print(config.gpu)
        print(config.gpu_list)
        if config.gpu and config.gpu_list:
=======
        if (config.device == 'gpu') and config.gpu_list:
>>>>>>> 2005d67a
            print("requesting gpu ")
            print("gpu list: ")
            print(config.gpu_list)
            self.devids = ["cuda:{0}".format(x) for x in config.gpu_list]

            print("main gpu: "+self.devids[0])
            if torch.cuda.is_available():
                self.device = torch.device(self.devids[0])
                if len(self.devids) > 1:
                    print("using DataParallel on these devices: {}".format(self.devids))
                    self.model = nn.DataParallel(self.model, device_ids=config.gpu_list, dim=0)

                print("cuda is available")
            else:
                self.device=torch.device("cpu")
                print("cuda is not available")
        else:
            print("will not use gpu")
            self.device=torch.device("cpu")

        print(self.device)

        self.model.to(self.device)

        self.optimizer = optim.Adam(self.model.parameters(),eps=1e-3)
        self.criterion = nn.CrossEntropyLoss()
        self.softmax = nn.Softmax(dim=1)

        #placeholders for data and labels
        self.data=None
        self.labels=None
        self.iteration=None

        # NOTE: The functionality of this block is coupled to the implementation of WCH5Dataset in the iotools module
        self.dset=WCH5Dataset(config.path,
                              config.val_split,
                              config.test_split)

        self.train_iter=DataLoader(self.dset,
                                   batch_size=config.batch_size_train,
                                   shuffle=False,
                                   sampler=SubsetRandomSampler(self.dset.train_indices))
        
        self.val_iter=DataLoader(self.dset,
                                 batch_size=config.batch_size_val,
                                 shuffle=False,
                                 sampler=SubsetRandomSampler(self.dset.val_indices))
        
        self.test_iter=DataLoader(self.dset,
                                  batch_size=config.batch_size_test,
                                  shuffle=False,
                                  sampler=SubsetRandomSampler(self.dset.test_indices))

        

        self.dirpath=config.save_path
        
        self.data_description=config.data_description


        
        try:
            os.stat(self.dirpath)
        except:
            print("making a directory for model data: {}".format(self.dirpath))
            os.mkdir(self.dirpath)

        #add the path for the data type to the dirpath
        self.start_time_str = time.strftime("%Y%m%d_%H%M%S")
        self.dirpath=self.dirpath+'/'+self.data_description + "/" + self.start_time_str

        try:
            os.stat(self.dirpath)
        except:
            print("making a directory for model data for data prepared as: {}".format(self.data_description))
            os.makedirs(self.dirpath,exist_ok=True)

        self.config=config


    def forward(self,train=True):
        """
        Args: self should have attributes, model, criterion, softmax, data, label
        Returns: a dictionary of predicted labels, softmax, loss, and accuracy
        """
        with torch.set_grad_enabled(train):
            # Move the data and the labels to the GPU
            self.data = self.data.to(self.device)
            self.label = self.label.to(self.device)
                        
            # Prediction
            #print("this is the data size before permuting: {}".format(data.size()))
            self.data = self.data.permute(0,3,1,2)
            #print("this is the data size after permuting: {}".format(data.size()))
            prediction = self.model(self.data)
            # Training
            loss = -1
            loss = self.criterion(prediction,self.label)
            self.loss = loss
            
            softmax    = self.softmax(prediction).cpu().detach().numpy()
            prediction = torch.argmax(prediction,dim=-1)
            accuracy   = (prediction == self.label).sum().item() / float(prediction.nelement())        
            prediction = prediction.cpu().detach().numpy()
        
        return {'prediction' : prediction,
                'softmax'    : softmax,
                'loss'       : loss.cpu().detach().item(),
                'accuracy'   : accuracy}

    def backward(self):
        self.optimizer.zero_grad()  # Reset gradients accumulation
        self.loss.backward()
        self.optimizer.step()
        
    # ========================================================================
    def train(self, epochs=3.0, report_interval=10, valid_interval=100, save_interval=1000):
        # CODE BELOW COPY-PASTED FROM [HKML CNN Image Classification.ipynb]
        # (variable names changed to match new Engine architecture. Added comments and minor debugging)
        
        # Prepare attributes for data logging
        self.train_log, self.val_log = CSVData(self.dirpath+'/log_train.csv'), CSVData(self.dirpath+'/val_test.csv')
        # Set neural net to training mode
        self.model.train()
        # Initialize epoch counter
        epoch = 0.
        # Initialize iteration counter
        iteration = 0
        # Training loop
        while (int(epoch+0.5) < epochs):
            print('Epoch',int(epoch+0.5),'Starting @',time.strftime("%Y-%m-%d %H:%M:%S", time.localtime()))
            # Loop over data samples and into the network forward function
            for i, data in enumerate(self.train_iter):
                
                # Data and label
                self.data = data[0]
                self.label = data[1].long()
                
                # Move the data and labels on the GPU
                self.data = self.data.to(self.device)
                self.label = self.label.to(self.device)
                
                # Call forward: make a prediction & measure the average error
                res = self.forward(True)
                # Call backward: backpropagate error and update weights
                self.backward()
                # Epoch update
                epoch += 1./len(self.train_iter)
                iteration += 1
                
                # Log/Report
                #
                # Record the current performance on train set
                self.train_log.record(['iteration','epoch','accuracy','loss'],[iteration,epoch,res['accuracy'],res['loss']])
                self.train_log.write()
                # once in a while, report
                if i==0 or (i+1)%report_interval == 0:
                    print('... Iteration %d ... Epoch %1.2f ... Loss %1.3f ... Accuracy %1.3f' % (iteration,epoch,res['loss'],res['accuracy']))
                    
                # more rarely, run validation
                if (i+1)%valid_interval == 0:
                    with torch.no_grad():
                        self.model.eval()
                        val_data = next(iter(self.val_iter))
                        
                        # Data and label
                        self.data = val_data[0]
                        self.label = val_data[1].long()
                        
                        res = self.forward(False)
                        self.val_log.record(['iteration','epoch','accuracy','loss'],[iteration,epoch,res['accuracy'],res['loss']])
                        self.val_log.write()
                    self.model.train()
                if epoch >= epochs:
                    break
                    
                # Save on the given intervals
                if(i+1)%save_interval == 0:
                    self.save_state(curr_iter=iteration)
                    
            print('... Iteration %d ... Epoch %1.2f ... Loss %1.3f ... Accuracy %1.3f' % (iteration,epoch,res['loss'],res['accuracy']))
            
        self.val_log.close()
        self.train_log.close()
    
    # ========================================================================

    # Function to test the model performance on the validation
    # dataset ( returns loss, acc, confusion matrix )
    def validate(self):
        r"""Test the trained model on the validation set.
        
        Parameters: None
        
        Outputs : 
            total_val_loss = accumulated validation loss
            avg_val_loss = average validation loss
            total_val_acc = accumulated validation accuracy
            avg_val_acc = accumulated validation accuracy
            
        Returns : None
        """
        # Variables to output at the end
        val_loss = 0.0
        val_acc = 0.0
        val_iterations = 0
        
        # Iterate over the validation set to calculate val_loss and val_acc
        with torch.no_grad():
            
            # Set the model to evaluation mode
            self.model.eval()
            
            # Variables for the confusion matrix
            loss, accuracy, labels, predictions = [],[],[],[]
            
            # Extract the event data and label from the DataLoader iterator
            for val_data in iter(self.val_iter):
                
                sys.stdout.write("\r\r\r" + "val_iterations : " + str(val_iterations))
                
                self.data, self.label = val_data[0:2]
                self.label = self.label.long()
                
                counter = collections.Counter(self.label.tolist())
                sys.stdout.write("\ncounter : " + str(counter))

                # Run the forward procedure and output the result
                result = self.forward(False)
                val_loss += result['loss']
                val_acc += result['accuracy']
                
                # Copy the tensors back to the CPU
                self.label = self.label.to("cpu")
                
                # Add the local result to the final result
                loss.append(val_loss)
                accuracy.append(val_acc)
                labels.append(self.label)
                predictions.append(result['prediction'])
                
                val_iterations += 1
         
        print("\nTotal val loss : ", val_loss,
              "\nTotal val acc : ", val_acc,
              "\nAvg val loss : ", val_loss/val_iterations,
              "\nAvg val acc : ", val_acc/val_iterations)
        
        np.save("label.npy", np.hstack(labels))
        np.save("prediction.npy", np.hstack(predictions))
            
    # Function to test the model performance on the test
    # dataset ( returns loss, acc, confusion matrix )
    
    def test(self):
        r"""Test the trained model on the test dataset.
        
        Parameters: None
        
        Outputs : 
            total_test_loss = accumulated validation loss
            avg_test_loss = average validation loss
            total_test_acc = accumulated validation accuracy
            avg_test_acc = accumulated validation accuracy
            
        Returns : None
        """
        # Variables to output at the end
        test_loss = 0.0
        test_acc = 0.0
        test_iterations = 0
        
        # Iterate over the validation set to calculate val_loss and val_acc
        with torch.no_grad():
            
            # Set the model to evaluation mode
            self.model.eval()
            
            # Extract the event data and label from the DataLoader iterator
            for test_data in iter(self.test_iter):
                
                sys.stdout.write("\r\r\r" + "test_iterations : " + str(test_iterations))
                
                self.data, self.label = test_data[0:2]
                self.label = self.label.long()
                
                counter = collections.Counter(self.label.tolist())
                sys.stdout.write("\ncounter : " + str(counter))

                # Run the forward procedure and output the result
                result = self.forward(False)
                test_loss += result['loss']
                test_acc += result['accuracy']
                
                test_iterations += 1
         
        print("\nTotal test loss : ", val_loss,
              "\nTotal test acc : ", val_acc,
              "\nAvg test loss : ", val_loss/val_iterations,
              "\nAvg test acc : ", val_acc/val_iterations)
        
    # ========================================================================
    
            
    def save_state(self, curr_iter=0):
        filename='state'+str(curr_iter)
        # Save parameters
        # 0+1) iteration counter + optimizer state => in case we want to "continue training" later
        # 2) network weight
        torch.save({
            'global_step': self.iteration,
            'optimizer': self.optimizer.state_dict(),
            'state_dict': self.model.state_dict()
        }, filename)
        return filename

    def restore_state(self,weight_file):
        # Open a file in read-binary mode
        with open(weight_file, 'rb') as f:
            # torch interprets the file, then we can access using string keys
            checkpoint = torch.load(f)
            # load network weights
            self.model.load_state_dict(checkpoint['state_dict'], strict=False)
            # if optim is provided, load the state of the optim
            if self.optimizer is not None:
                self.optimizer.load_state_dict(checkpoint['optimizer'])
            # load iteration count
            self.iteration = checkpoint['global_step']
            <|MERGE_RESOLUTION|>--- conflicted
+++ resolved
@@ -45,13 +45,9 @@
 
     def __init__(self, model, config):
         self.model = model
-<<<<<<< HEAD
         print(config.gpu)
         print(config.gpu_list)
-        if config.gpu and config.gpu_list:
-=======
         if (config.device == 'gpu') and config.gpu_list:
->>>>>>> 2005d67a
             print("requesting gpu ")
             print("gpu list: ")
             print(config.gpu_list)
@@ -348,10 +344,10 @@
                 
                 test_iterations += 1
          
-        print("\nTotal test loss : ", val_loss,
-              "\nTotal test acc : ", val_acc,
-              "\nAvg test loss : ", val_loss/val_iterations,
-              "\nAvg test acc : ", val_acc/val_iterations)
+        print("\nTotal test loss : ", test_loss,
+              "\nTotal test acc : ", test_acc,
+              "\nAvg test loss : ", test_loss/val_iterations,
+              "\nAvg test acc : ", test_acc/val_iterations)
         
     # ========================================================================
     
